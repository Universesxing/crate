--- conflicted
+++ resolved
@@ -38,10 +38,6 @@
 import io.crate.operation.operator.any.AnyNotLikeOperator;
 import io.crate.operation.operator.any.AnyOperator;
 import io.crate.operation.predicate.NotPredicate;
-<<<<<<< HEAD
-=======
-import io.crate.operation.scalar.CastFunction;
->>>>>>> 62574855
 import io.crate.operation.scalar.SubscriptFunction;
 import io.crate.operation.scalar.cast.CastFunctionResolver;
 import io.crate.planner.DataTypeVisitor;
@@ -691,8 +687,8 @@
         for (MatchPredicateColumnIdent ident : node.idents()) {
             Symbol reference = process(ident.columnIdent(), context);
             Preconditions.checkArgument(
-                reference instanceof Reference,
-                SymbolFormatter.format("can only MATCH on references, not on %s", reference)
+                    reference instanceof Reference,
+                    SymbolFormatter.format("can only MATCH on references, not on %s", reference)
             );
             Preconditions.checkArgument(
                 !(reference instanceof DynamicReference),
