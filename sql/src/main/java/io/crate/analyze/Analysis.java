--- conflicted
+++ resolved
@@ -42,12 +42,9 @@
     private RowGranularity rowGranularity;
     private boolean hasAggregates = false;
     private Function whereClause;
-<<<<<<< HEAD
     private boolean noMatch = false;
     private List<Literal> primaryKeyLiterals;
-=======
     private boolean isDelete = false;
->>>>>>> f4fd47a2
 
     public List<Literal> primaryKeyLiterals() {
         return primaryKeyLiterals;
