--- conflicted
+++ resolved
@@ -29,7 +29,6 @@
 import com.google.common.collect.Iterables;
 import com.google.common.collect.Lists;
 import io.crate.Constants;
-import io.crate.metadata.PartitionName;
 import io.crate.analyze.*;
 import io.crate.analyze.relations.AnalyzedRelation;
 import io.crate.analyze.relations.RelationVisitor;
@@ -42,6 +41,7 @@
 import io.crate.metadata.*;
 import io.crate.metadata.doc.DocSysColumns;
 import io.crate.metadata.table.TableInfo;
+import io.crate.operation.aggregation.impl.CountAggregation;
 import io.crate.operation.aggregation.impl.SumAggregation;
 import io.crate.operation.predicate.MatchPredicate;
 import io.crate.operation.projectors.TopN;
@@ -150,13 +150,8 @@
             }
         });
         ColumnIndexWriterProjection indexWriterProjection = new ColumnIndexWriterProjection(
-<<<<<<< HEAD
                 analysis.tableInfo().ident().name(),
                 analysis.tableInfo().primaryKey(),
-=======
-                analysis.table().ident().esName(),
-                analysis.table().primaryKey(),
->>>>>>> 2a546c95
                 columns,
                 analysis.primaryKeyColumnIndices(),
                 analysis.partitionedByIndices(),
@@ -473,39 +468,11 @@
         }
     }
 
-<<<<<<< HEAD
     private void normalSelect(SelectAnalyzedStatement analysis,
                               TableInfo tableInfo,
                               WhereClauseContext whereClauseContext,
                               Plan plan,
                               Context context) {
-=======
-    private void ESGet(SelectAnalyzedStatement analysis, Plan plan, Context context) {
-        assert !context.indexWriterProjection.isPresent() : "shouldn't use ESGet with indexWriterProjection";
-        String indexName;
-        if (analysis.table().isPartitioned()) {
-            assert analysis.whereClause().partitions().size() == 1 : "ambiguous partitions for ESGet";
-            indexName = analysis.whereClause().partitions().get(0);
-        } else {
-            indexName = analysis.table().ident().esName();
-        }
-        ESGetNode getNode = new ESGetNode(
-                indexName,
-                analysis.outputSymbols(),
-                Symbols.extractTypes(analysis.outputSymbols()),
-                analysis.ids(),
-                analysis.routingValues(),
-                analysis.orderBy().orderBySymbols(),
-                analysis.orderBy().reverseFlags(),
-                analysis.orderBy().nullsFirst(),
-                analysis.limit(),
-                analysis.offset(),
-                analysis.table().partitionedByColumns());
-        plan.add(getNode);
-    }
-
-    private void normalSelect(SelectAnalyzedStatement analysis, Plan plan, Context context) {
->>>>>>> 2a546c95
         // node or shard level normal select
 
         // TODO: without locations the localMerge node can be removed and the topN projection
@@ -581,32 +548,13 @@
         String schema = tableInfo.ident().schema();
         WhereClause whereClause = whereClauseContext.whereClause();
 
-<<<<<<< HEAD
-=======
-        plan.add(new QueryThenFetchNode(
-                analysis.table().getRouting(analysis.whereClause()),
-                analysis.outputSymbols(),
-                analysis.orderBy().orderBySymbols(),
-                analysis.orderBy().reverseFlags(),
-                analysis.orderBy().nullsFirst(),
-                analysis.limit(),
-                analysis.offset(),
-                analysis.whereClause(),
-                analysis.table().partitionedByColumns()
-        ));
-    }
-
-    private void globalAggregates(SelectAnalyzedStatement analysis, Plan plan, Context context) {
-        String schema = analysis.table().ident().schema();
-
-        if ((schema == null || !analysis.table().schemaInfo().systemSchema())
+        if ((schema == null || !tableInfo.schemaInfo().systemSchema())
                 && hasOnlyGlobalCount(analysis.outputSymbols())
                 && !analysis.hasSysExpressions()
                 && !context.indexWriterProjection.isPresent()) {
-            plan.add(new ESCountNode(indices(analysis), analysis.whereClause()));
+            plan.add(new ESCountNode(indices(tableInfo, whereClauseContext.whereClause()), analysis.whereClause()));
             return;
         }
->>>>>>> 2a546c95
         // global aggregate: collect and partial aggregate on C and final agg on H
         PlannerContextBuilder contextBuilder = new PlannerContextBuilder(2).output(unwrap(analysis.outputSymbols()));
 
@@ -654,11 +602,6 @@
         plan.add(PlanNodeBuilder.localMerge(projections, collectNode));
     }
 
-<<<<<<< HEAD
-    private void groupBy(SelectAnalyzedStatement analysis, TableInfo tableInfo, WhereClauseContext whereClauseContext, Plan plan, Context context) {
-        if (tableInfo.rowGranularity().ordinal() < RowGranularity.DOC.ordinal() || !requiresDistribution(analysis, tableInfo)) {
-            nonDistributedGroupBy(analysis, tableInfo, whereClauseContext, plan, context);
-=======
     private boolean hasOnlyGlobalCount(List<Symbol> symbols) {
         if (symbols.size() != 1) {
             return false;
@@ -675,38 +618,29 @@
                 && function.info().ident().name().equalsIgnoreCase(CountAggregation.NAME));
     }
 
-    private void groupBy(SelectAnalyzedStatement analysis, Plan plan, Context context) {
-        if (analysis.table().schemaInfo().systemSchema() || !requiresDistribution(analysis)) {
+    private void groupBy(SelectAnalyzedStatement analysis, TableInfo tableInfo, WhereClauseContext whereClauseContext, Plan plan, Context context) {
+        if (tableInfo.schemaInfo().systemSchema() || !requiresDistribution(analysis, tableInfo)) {
             logger.debug("choosing non distributed group by plan for {}", analysis);
-            nonDistributedGroupBy(analysis, plan, context);
-        } else if (groupedByClusteredColumnOrPrimaryKeys(analysis)) {
+            nonDistributedGroupBy(analysis, tableInfo, whereClauseContext, plan, context);
+        } else if (groupedByClusteredColumnOrPrimaryKeys(analysis, tableInfo)) {
             logger.debug("choosing optimized reduce on collect group by plan for {}", analysis);
-            optimizedReduceOnCollectorGroupBy(analysis, plan, context);
->>>>>>> 2a546c95
+            optimizedReduceOnCollectorGroupBy(analysis, tableInfo, whereClauseContext, plan, context);
         } else if (context.indexWriterProjection.isPresent()) {
             distributedWriterGroupBy(analysis, tableInfo, whereClauseContext, plan, context.indexWriterProjection.get());
         } else {
-<<<<<<< HEAD
+            logger.debug("choosing distributed group by for {}", analysis);
             distributedGroupBy(analysis, tableInfo, whereClauseContext, plan);
-=======
-            logger.debug("choosing distributed group by for {}", analysis);
-            distributedGroupBy(analysis, plan);
->>>>>>> 2a546c95
         }
     }
 
     private boolean requiresDistribution(SelectAnalyzedStatement analysis, TableInfo tableInfo) {
         Routing routing = tableInfo.getRouting(analysis.whereClause());
         if (!routing.hasLocations()) return false;
-<<<<<<< HEAD
-        if (groupedByClusteredColumnOrPrimaryKeys(analysis, tableInfo)) return false;
         if (routing.locations().size() > 1) return true;
-=======
         Map<String, Map<String, Set<Integer>>> locations = routing.locations();
         if (locations != null && locations.size() > 1) {
             return true;
         }
->>>>>>> 2a546c95
         return false;
     }
 
@@ -742,35 +676,6 @@
         return true;
     }
 
-<<<<<<< HEAD
-    private void nonDistributedGroupBy(SelectAnalyzedStatement analysis,
-                                       TableInfo tableInfo,
-                                       WhereClauseContext whereClauseContext,
-                                       Plan plan,
-                                       Context context) {
-        boolean ignoreSorting = context.indexWriterProjection.isPresent()
-                && analysis.limit() == null
-                && analysis.offset() == TopN.NO_OFFSET;
-        boolean groupedByClusteredPk = groupedByClusteredColumnOrPrimaryKeys(analysis, tableInfo);
-
-        int numAggregationSteps = 2;
-        if (tableInfo.rowGranularity() == RowGranularity.DOC) {
-            /**
-             * this is only the case if the group by key is the clustered by column.
-             * collectNode has row-authority and there is no need to group again on the handler node
-             */
-            numAggregationSteps = 1;
-        }
-        PlannerContextBuilder contextBuilder =
-                new PlannerContextBuilder(numAggregationSteps, unwrap(analysis.groupBy()), ignoreSorting)
-                .output(unwrap(analysis.outputSymbols()))
-                .orderBy(unwrap(analysis.orderBy().orderBySymbols()));
-
-        Symbol having = unwrap(analysis.havingClause());
-        if (having != null && having.symbolType() == SymbolType.FUNCTION) {
-            // replace aggregation symbols with input columns from previous projection
-            having = contextBuilder.having(having);
-=======
     /**
      * grouping on doc tables by clustered column or primary keys, no distribution needed
      * only one aggregation step as the mappers (shards) have row-authority
@@ -785,22 +690,20 @@
      *  CollectNode ( GroupProjection, [FilterProjection], [TopN] )
      *  LocalMergeNode ( [TopN], IndexWriterProjection )
      */
-    public void optimizedReduceOnCollectorGroupBy(SelectAnalyzedStatement analysis, Plan plan, Context context) {
-        assert groupedByClusteredColumnOrPrimaryKeys(analysis) : "not grouped by clustered column or primary keys";
+    public void optimizedReduceOnCollectorGroupBy(SelectAnalyzedStatement analysis, TableInfo tableInfo, WhereClauseContext whereClauseContext, Plan plan, Context context) {
+        assert groupedByClusteredColumnOrPrimaryKeys(analysis, tableInfo) : "not grouped by clustered column or primary keys";
         boolean ignoreSorting = context.indexWriterProjection.isPresent()
                 && analysis.limit() == null
                 && analysis.offset() == TopN.NO_OFFSET;
         int numAggregationSteps = 1;
         PlannerContextBuilder contextBuilder =
-                new PlannerContextBuilder(numAggregationSteps, analysis.groupBy(), ignoreSorting)
-                        .output(analysis.outputSymbols())
-                        .orderBy(analysis.orderBy().orderBySymbols());
-        Symbol havingClause = null;
-        Symbol having = analysis.havingClause();
-        if (having != null && having.symbolType() == SymbolType.FUNCTION) {
-            // extract collect symbols and such from having clause
-            havingClause = contextBuilder.having(having);
->>>>>>> 2a546c95
+                new PlannerContextBuilder(numAggregationSteps, unwrap(analysis.groupBy()), ignoreSorting)
+                        .output(unwrap(analysis.outputSymbols()))
+                        .orderBy(unwrap(analysis.orderBy().orderBySymbols()));
+        Symbol havingClause = unwrap(analysis.havingClause());
+        if (havingClause != null && havingClause.symbolType() == SymbolType.FUNCTION) {
+            // replace aggregation symbols with input columns from previous projection
+            havingClause = contextBuilder.having(havingClause);
         }
 
         // mapper / collect
@@ -836,24 +739,8 @@
                 contextBuilder.getAndClearProjections()
         );
         plan.add(collectNode);
-
         // handler
-<<<<<<< HEAD
-        ImmutableList.Builder<Projection> builder = ImmutableList.builder();
-
-        if (numAggregationSteps == 2) {
-            builder.add(new GroupProjection(contextBuilder.groupBy(), contextBuilder.aggregations()));
-        }
-        if (having != null) {
-            FilterProjection fp = new FilterProjection((Function) having);
-            fp.outputs(contextBuilder.passThroughOutputs());
-            if(groupedByClusteredPk){
-                fp.requiredGranularity(RowGranularity.SHARD);
-            }
-            builder.add(fp);
-        }
-=======
->>>>>>> 2a546c95
+        
         if (!ignoreSorting) {
             List<Symbol> orderBy;
             List<Symbol> outputs;
@@ -880,6 +767,7 @@
         }
         plan.add(PlanNodeBuilder.localMerge(contextBuilder.getAndClearProjections(), collectNode));
     }
+
 
     /**
      * Group by on System Tables (never needs distribution)
@@ -895,7 +783,11 @@
      *  Collect ( GroupProjection ITER -> PARTIAL )
      *  LocalMerge ( GroupProjection PARTIAL -> FINAL, [FilterProjection], [TopN], IndexWriterProjection )
      */
-    private void nonDistributedGroupBy(SelectAnalyzedStatement analysis, Plan plan, Context context) {
+    private void nonDistributedGroupBy(SelectAnalyzedStatement analysis,
+                                       TableInfo tableInfo,
+                                       WhereClauseContext whereClauseContext,
+                                       Plan plan,
+                                       Context context) {
         boolean ignoreSorting = context.indexWriterProjection.isPresent()
                 && analysis.limit() == null
                 && analysis.offset() == TopN.NO_OFFSET;
@@ -903,12 +795,12 @@
         int numAggregationSteps = 2;
 
         PlannerContextBuilder contextBuilder =
-                new PlannerContextBuilder(numAggregationSteps, analysis.groupBy(), ignoreSorting)
-                .output(analysis.outputSymbols())
-                .orderBy(analysis.orderBy().orderBySymbols());
+                new PlannerContextBuilder(numAggregationSteps, unwrap(analysis.groupBy()), ignoreSorting)
+                        .output(unwrap(analysis.outputSymbols()))
+                        .orderBy(unwrap(analysis.orderBy().orderBySymbols()));
 
         Symbol havingClause = null;
-        Symbol having = analysis.havingClause();
+        Symbol having = unwrap(analysis.havingClause());
         if (having != null && having.symbolType() == SymbolType.FUNCTION) {
             // extract collect symbols and such from having clause
             havingClause = contextBuilder.having(having);
@@ -918,8 +810,10 @@
         GroupProjection groupProjection =
                 new GroupProjection(contextBuilder.groupBy(), contextBuilder.aggregations());
         contextBuilder.addProjection(groupProjection);
+
         CollectNode collectNode = PlanNodeBuilder.collect(
-                analysis,
+                tableInfo,
+                whereClauseContext.whereClause(),
                 contextBuilder.toCollect(),
                 contextBuilder.getAndClearProjections()
         );
@@ -1010,13 +904,8 @@
                 tableInfo,
                 whereClauseContext.whereClause(),
                 contextBuilder.toCollect(),
-<<<<<<< HEAD
                 nodesFromTable(tableInfo, whereClauseContext.whereClause()),
-                ImmutableList.<Projection>of(groupProjection)
-=======
-                nodesFromTable(analysis),
                 contextBuilder.getAndClearProjections()
->>>>>>> 2a546c95
         );
         plan.add(collectNode);
 
@@ -1112,13 +1001,8 @@
                 tableInfo,
                 whereClauseContext.whereClause(),
                 contextBuilder.toCollect(),
-<<<<<<< HEAD
                 nodesFromTable(tableInfo, whereClauseContext.whereClause()),
-                ImmutableList.<Projection>of(groupProjection)
-=======
-                nodesFromTable(analysis),
                 contextBuilder.getAndClearProjections()
->>>>>>> 2a546c95
         );
         plan.add(collectNode);
 
@@ -1181,11 +1065,7 @@
             contextBuilder.addProjection(writerProjection);
         } else {
             // sum up distributed indexWriter results
-<<<<<<< HEAD
-            builder.add(localMergeProjection());
-=======
-            contextBuilder.addProjection(localMergeProjection(analysis));
->>>>>>> 2a546c95
+            contextBuilder.addProjection(localMergeProjection());
         }
         MergeNode localMergeNode = PlanNodeBuilder.localMerge(contextBuilder.getAndClearProjections(), mergeNode);
         plan.add(localMergeNode);
@@ -1201,11 +1081,7 @@
             List<String> partitions = analysis.generatePartitions();
             indices = partitions.toArray(new String[partitions.size()]);
         } else {
-<<<<<<< HEAD
-            indices = new String[]{ analysis.tableInfo().ident().name() };
-=======
-            indices = new String[]{ analysis.table().ident().esName() };
->>>>>>> 2a546c95
+            indices = new String[]{ analysis.tableInfo().ident().esName() };
         }
 
         ESIndexNode indexNode = new ESIndexNode(
@@ -1264,16 +1140,12 @@
             indices = org.elasticsearch.common.Strings.EMPTY_ARRAY;
         } else if (!tableInfo.isPartitioned()) {
             // table name for non-partitioned tables
-<<<<<<< HEAD
             indices = new String[]{ tableInfo.ident().name() };
         } else if (whereClause.partitions().isEmpty()) {
             if (whereClause.noMatch()) {
                 return new String[0];
             }
-=======
-            indices = new String[]{ analysis.table().ident().esName() };
-        } else if (analysis.whereClause().partitions().size() == 0) {
->>>>>>> 2a546c95
+
             // all partitions
             indices = new String[tableInfo.partitions().size()];
             for (int i = 0; i < tableInfo.partitions().size(); i++) {
@@ -1335,7 +1207,6 @@
             if (tableInfo.schemaInfo().systemSchema() && whereClauseContext.whereClause().hasQuery()) {
                 ensureNoLuceneOnlyPredicates(whereClauseContext.whereClause().query());
             }
-
             Plan plan = new Plan();
             if (statement.hasGroupBy()) {
                 groupBy(statement, tableInfo, whereClauseContext, plan, context);
@@ -1345,28 +1216,9 @@
                 assert !(!context.indexWriterProjection.isPresent()
                         && tableInfo.rowGranularity().ordinal() >= RowGranularity.DOC.ordinal() &&
                         tableInfo.getRouting(whereClauseContext.whereClause()).hasLocations() &&
-                        tableInfo.schemaInfo().name().equals(DocSchemaInfo.NAME)) : "ConsumingPlanner should have produced a plan for QTF";
-
-<<<<<<< HEAD
+                        tableInfo.schemaInfo().name().equals(ReferenceInfos.DEFAULT_SCHEMA_NAME)) : "ConsumingPlanner should have produced a plan for QTF";
+
                 normalSelect(statement, tableInfo, whereClauseContext, plan, context);
-=======
-                WhereClause whereClause = statement.whereClause();
-                if (!context.indexWriterProjection.isPresent()
-                        && statement.table().rowGranularity().ordinal() >= RowGranularity.DOC.ordinal() &&
-                        statement.table().getRouting(whereClause).hasLocations() &&
-                        !statement.table().schemaInfo().systemSchema()) {
-
-                    if (statement.ids().size() > 0
-                            && statement.routingValues().size() > 0
-                            && !statement.table().isAlias()) {
-                        ESGet(statement, plan, context);
-                    } else {
-                        queryThenFetch(statement, plan, context);
-                    }
-                } else {
-                    normalSelect(statement, plan, context);
-                }
->>>>>>> 2a546c95
             }
             return plan;
         }
